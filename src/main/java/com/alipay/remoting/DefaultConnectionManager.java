--- conflicted
+++ resolved
@@ -31,11 +31,8 @@
 import java.util.concurrent.ThreadPoolExecutor;
 import java.util.concurrent.TimeUnit;
 
-<<<<<<< HEAD
 import com.alipay.remoting.constant.Constants;
-=======
 import com.alipay.remoting.log.BoltLoggerFactory;
->>>>>>> 4aa6fd59
 import org.slf4j.Logger;
 
 import com.alipay.remoting.config.ConfigManager;
@@ -56,58 +53,8 @@
                                                                ConnectionHeartbeatManager,
                                                                Scannable, LifeCycle {
 
-<<<<<<< HEAD
-    private static final Logger                                                     logger = LoggerFactory
+    private static final Logger                                                     logger = BoltLoggerFactory
                                                                                                .getLogger("CommonDefault");
-=======
-    // ~~~ constants
-    /**
-     * logger
-     */
-    private static final Logger                                                     logger              = BoltLoggerFactory
-                                                                                                            .getLogger("CommonDefault");
-
-    /**
-     * default expire time to remove connection pool, time unit: milliseconds
-     */
-    private static final int                                                        DEFAULT_EXPIRE_TIME = 10 * 60 * 1000;
-
-    /**
-     * default retry times when falied to get result of FutureTask
-     */
-    private static final int                                                        DEFAULT_RETRY_TIMES = 2;
-
-    // ~~~ members
-
-    /**
-     * min pool size for asyncCreateConnectionExecutor
-     */
-    private int                                                                     minPoolSize         = ConfigManager
-                                                                                                            .conn_create_tp_min_size();
-
-    /**
-     * max pool size for asyncCreateConnectionExecutor
-     */
-    private int                                                                     maxPoolSize         = ConfigManager
-                                                                                                            .conn_create_tp_max_size();
-
-    /**
-     * queue size for asyncCreateConnectionExecutor
-     */
-    private int                                                                     queueSize           = ConfigManager
-                                                                                                            .conn_create_tp_queue_size();
-
-    /**
-     * keep alive time for asyncCreateConnectionExecutor
-     */
-    private long                                                                    keepAliveTime       = ConfigManager
-                                                                                                            .conn_create_tp_keepalive();
-
-    /**
-     * executor initialie status
-     */
-    private volatile boolean                                                        executorInitialized;
->>>>>>> 4aa6fd59
 
     /**
      * executor to create connections in async way
